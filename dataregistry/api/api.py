--- conflicted
+++ resolved
@@ -240,11 +240,7 @@
 
 
 @router.post("/upload-hermes")
-<<<<<<< HEAD
-async def upload_csv(request: Request, background_tasks: BackgroundTasks, user: User = Depends(get_current_user)):
-=======
-async def upload_hermes_csv(request: Request, user: User = Depends(get_current_user)):
->>>>>>> 1a6151af
+async def upload_hermes_csv(request: Request, background_tasks: BackgroundTasks, user: User = Depends(get_current_user)):
     filename = request.headers.get('Filename')
     dataset = request.headers.get('Dataset')
     metadata_str = request.headers.get('Metadata')
@@ -257,12 +253,8 @@
         file_size += len(chunk)
         parser.data_received(chunk)
     s3.upload_metadata(metadata, s3_path)
-<<<<<<< HEAD
-    file_guid = query.save_file_upload_info(engine, dataset, metadata, s3_path, filename, file_size, user.name)
+    file_guid = query.save_file_upload_info(engine, dataset, metadata, s3_path, filename, file_size, user.user_name)
     background_tasks.add_task(batch.submit_and_await_job, engine, s3.get_full_s3_path(s3_path, filename), file_guid)
-=======
-    query.save_file_upload_info(engine, dataset, metadata, s3_path, filename, file_size, user.user_name)
->>>>>>> 1a6151af
     return {"file_size": file_size, "s3_path": s3.get_file_path(s3_path, filename)}
 
 
