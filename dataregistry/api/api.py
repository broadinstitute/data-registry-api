import json
import logging
import os
import subprocess
from datetime import datetime
from uuid import UUID
import io

import fastapi
import requests
import smart_open
import sqlalchemy
import xmltodict
from bioindex.lib import config
from bioindex.lib.index import Index
from botocore.exceptions import ClientError
<<<<<<< HEAD
from fastapi import Depends, Body
from fastapi.security import OAuth2AuthorizationCodeBearer
=======
from fastapi import Depends
from starlette.background import BackgroundTasks
>>>>>>> d62ced10
from starlette.requests import Request
from starlette.responses import StreamingResponse, Response
from streaming_form_data import StreamingFormDataParser
from streaming_form_data.targets import S3Target, ValueTarget

from dataregistry.api import query, s3, csv_utils, ecs, bioidx
from dataregistry.api.db import DataRegistryReadWriteDB
from dataregistry.api.google_oauth import get_google_user
from dataregistry.api.jwt import get_encoded_cookie_data, get_decoded_cookie_data
from dataregistry.api.model import DataSet, Study, SavedDatasetInfo, SavedDataset, UserCredentials, User, SavedStudy, \
    CreateBiondexRequest, CsvBioIndexRequest, BioIndexCreationStatus, SavedCsvBioIndexRequest
from dataregistry.pub_ids import PubIdType, infer_id_type

AUTH_COOKIE_NAME = 'dr_auth_token'

router = fastapi.APIRouter()

# get root logger
logger = logging.getLogger(__name__)
logger.setLevel(logging.DEBUG)

ch = logging.StreamHandler()
formatter = logging.Formatter('%(asctime)s - %(name)s - %(levelname)s - %(message)s')
ch.setFormatter(formatter)

logger.addHandler(ch)
# connect to database
engine = DataRegistryReadWriteDB().get_engine()

logger.info("Starting API")
NIH_API_EMAIL = "dhite@broadinstitute.org"
NIH_API_TOOL_NAME = "data-registry"

oauth2_scheme = OAuth2AuthorizationCodeBearer(
    authorizationUrl="https://accounts.google.com/o/oauth2/v2/auth",
    tokenUrl="https://oauth2.googleapis.com/token",
    refreshUrl="https://oauth2.googleapis.com/token",
    scopes={"openid": "OpenID Connect scope", "email": "email scope"},
)


@router.get('/datasets', response_class=fastapi.responses.ORJSONResponse)
async def api_datasets():
    try:
        return query.get_all_datasets(engine)
    except ValueError as e:
        raise fastapi.HTTPException(status_code=400, detail=str(e))


@router.post('/trackbioindex', response_class=fastapi.responses.ORJSONResponse)
async def track_bioindex(request: CsvBioIndexRequest):
    return {"id": query.add_bioindex_tracking(engine, request)}


@router.get('/trackbioindex/{req_id}', response_class=fastapi.responses.ORJSONResponse)
async def get_bioindex_tracking(req_id):
    return query.get_bioindex_tracking(engine, req_id)


@router.patch('/trackbioindex/{req_id}/{new_status}', response_class=fastapi.responses.ORJSONResponse)
async def update_bioindex_tracking(req_id, new_status: BioIndexCreationStatus):
    return query.update_bioindex_tracking(engine, req_id, new_status)


@router.post('/enqueue-csv-process', response_class=fastapi.responses.ORJSONResponse)
async def enqueue_csv_process(request: SavedCsvBioIndexRequest, background_tasks: BackgroundTasks):
    background_tasks.add_task(ecs.run_ecs_sort_and_convert_job, request.s3_path, request.column,
                              request.data_types, request.already_sorted, request.name)
    query.update_bioindex_tracking(engine, request.name, BioIndexCreationStatus.SUBMITTED_FOR_PROCESSING)
    return {"message": "Successfully enqueued csv processing"}


@router.post('/createbioindex', response_class=fastapi.responses.ORJSONResponse)
async def create_bioindex(request: CreateBiondexRequest):
    dataset = query.get_dataset(engine, request.dataset_id)
    s3_path = f"{dataset.name}/"
    idx_name = str(request.dataset_id)
    bioidx.create_new_bioindex(engine, request.dataset_id, s3_path, request.schema)
    return {"message": f"Successfully created index {idx_name}"}


@router.get('/bioindex/{idx_id}', response_class=fastapi.responses.ORJSONResponse)
async def get_bioindex(idx_id: UUID):
    schema = query.get_bioindex_schema(engine, str(idx_id))
    if schema:
        host = os.getenv('MINI_BIO_INDEX_HOST')
        if not host:
            raise fastapi.HTTPException(status_code=500, detail='No mini bio index host set')
        return {"url": f"{host}/api/bio/query/{idx_id}?q=<query value>", "schema": f"{schema}"}
    return {"message": f"No bioindex found for dataset {idx_id}"}


@router.get('/phenotypefiles', response_class=fastapi.responses.ORJSONResponse)
async def api_phenotype_files():
    try:
        return query.get_all_phenotypes(engine)
    except ValueError as e:
        raise fastapi.HTTPException(status_code=400, detail=str(e))


@router.post("/preview-delimited-file")
async def preview_files(request: Request):
    head_of_request = b''
    async for chunk in request.stream():
        head_of_request += chunk

    lines = head_of_request.split(b'\n')[:-1]

    sampled_lines, file_name = await sample_file(lines)
    df = await csv_utils.parse_file(sampled_lines, file_name)
    return {"headers": {column: csv_utils.infer_data_type(df[column].dropna().iloc[0]) for column in df.columns}}


async def sample_file(lines):
    sample = ''
    sample_size = min(10, len(lines))
    for line in lines[4:sample_size + 4]:
        if line.decode('utf-8') == '\r':
            break
        sample += line.decode('utf-8') + '\n'
    return io.StringIO(sample), lines[1].decode('utf-8').split(';')[2].split('=')[1].strip().replace("\"", "")


@router.get('/datasets/{dataset_id}', response_class=fastapi.responses.ORJSONResponse)
async def api_datasets(dataset_id: UUID):
    try:
        ds = query.get_dataset(engine, dataset_id)
        study = query.get_study_for_dataset(engine, ds.study_id)
        phenotypes = query.get_phenotypes_for_dataset(engine, dataset_id)
        credible_sets = query.get_credible_sets_for_dataset(engine, [phenotype.id for phenotype in phenotypes])
        return SavedDatasetInfo(
            **{'dataset': ds, 'study': study, 'phenotypes': phenotypes, 'credible_sets': credible_sets})
    except KeyError:
        raise fastapi.HTTPException(status_code=400, detail=f'Invalid index: {dataset_id}')
    except ValueError as e:
        raise fastapi.HTTPException(status_code=404, detail=str(e))


def format_authors(author_list):
    if len(author_list) < 2:
        return f"{author_list[0].get('LastName', '')} {author_list[0].get('Initials', '')}"
    else:
        result = ''
        for author in author_list[0:2]:
            result += f"{author.get('LastName', '')} {author.get('Initials', '')}, "
        if len(author_list) > 2:
            return result + 'et al.'
        else:
            return result[:-2]


def get_elocation_id(article_meta):
    eloc_dict_list = article_meta.get('ELocationID')
    if not eloc_dict_list:
        return None
    if isinstance(eloc_dict_list, list):
        eloc_dict_list = eloc_dict_list[0]
    return f"{eloc_dict_list.get('@EIdType')}: {eloc_dict_list.get('#text')}"


@router.post("/google-login", response_class=fastapi.responses.ORJSONResponse)
async def google_login(response: Response, body: dict = Body(...)):
    user_info = get_google_user(body.get('code'))
    response.set_cookie(key=AUTH_COOKIE_NAME,
                        httponly=True, value=get_encoded_cookie_data(User(name=user_info['email'], email=user_info['email'], role='user')),
                        domain='.kpndataregistry.org', samesite='strict',
                        secure=os.getenv('USE_HTTPS') == 'true', expires=datetime.utcnow())
    return {'status': 'success'}


@router.get('/publications', response_class=fastapi.responses.ORJSONResponse)
async def api_publications(pub_id: str):
    if infer_id_type(pub_id) != PubIdType.PMID:
        http_res = requests.get(f'https://www.ncbi.nlm.nih.gov/pmc/utils/idconv/v1.0/?ids={pub_id}'
                                f'&format=json&email={NIH_API_EMAIL}&tool={NIH_API_TOOL_NAME}')
        if http_res.status_code != 200:
            raise fastapi.HTTPException(status_code=404, detail=f'Invalid publication id: {pub_id}')
        pub_id = json.loads(http_res.text)['records'][0]['pmid']

    http_res = requests.get(f'https://eutils.ncbi.nlm.nih.gov/entrez/eutils/efetch.fcgi?db=pubmed&id={pub_id}')
    if http_res.status_code != 200:
        raise fastapi.HTTPException(status_code=404, detail=f'Could not locate title and abstract for: {pub_id}')
    xml_doc = xmltodict.parse(http_res.text)
    article_meta = xml_doc['PubmedArticleSet']['PubmedArticle']['MedlineCitation']['Article']
    publication = article_meta.get('Journal').get('Title')
    authors = format_authors(article_meta.get('AuthorList').get('Author'))
    volume_issue = f"{article_meta.get('Journal').get('JournalIssue').get('Volume')}({article_meta.get('Journal').get('JournalIssue').get('Issue')})"
    pages = article_meta.get('Pagination').get('MedlinePgn')

    month_year_published = f"{article_meta.get('Journal').get('JournalIssue').get('PubDate').get('Year')} {article_meta.get('Journal').get('JournalIssue').get('PubDate').get('Month')}"

    return {"title": article_meta.get('ArticleTitle', ''), "publication": publication,
            'month_year_published': month_year_published, 'authors': authors, 'volume_issue': volume_issue,
            'pages': pages, 'elocation_id': get_elocation_id(article_meta)}


@router.post("/upload-csv")
async def upload_csv(request: Request):
    filename = request.headers.get('Filename')
    parser = StreamingFormDataParser(request.headers)
    parser.register("file", S3Target(s3.get_file_path("bioindex/uploads", filename), mode='wb'))
    file_size = 0
    async for chunk in request.stream():
        file_size += len(chunk)
        parser.data_received(chunk)
    return {"file_size": file_size, "s3_path": s3.get_file_path("bioindex/uploads", filename)}


@router.post("/uploadfile/{data_set_id}/{phenotype}/{dichotomous}/{sample_size}")
async def upload_file_for_phenotype(data_set_id: str, phenotype: str, dichotomous: bool, request: Request,
                                    sample_size: int, response: fastapi.Response, cases: int = None,
                                    controls: int = None):
    filename = request.headers.get('Filename')
    logger.info(f"Uploading file {filename} for phenotype {phenotype} in dataset {data_set_id}")
    try:
        saved_dataset = query.get_dataset(engine, UUID(data_set_id))
        file_path = f"{saved_dataset.name}/{phenotype}"
        parser = StreamingFormDataParser(request.headers)
        parser.register("file", GzipS3Target(s3.get_file_path(file_path, filename), mode='wb'))
        file_size = 0
        async for chunk in request.stream():
            file_size += len(chunk)
            parser.data_received(chunk)
        pd_id = query.insert_phenotype_data_set(engine, data_set_id, phenotype,
                                                f"s3://{s3.BASE_BUCKET}/{file_path}/{filename}", dichotomous,
                                                sample_size, cases, controls, filename, file_size)
        return {"message": f"Successfully uploaded {filename}", "phenotype_data_set_id": pd_id}
    except Exception as e:
        logger.exception("There was a problem uploading file", e)
        response.status_code = 400
        return {"message": f"There was an error uploading the file {filename}"}


@router.post("/savebioindexfile/{data_set_id}/{phenotype}/{dichotomous}/{sample_size}")
async def save_file_for_phenotype(data_set_id: str, phenotype: str, dichotomous: bool, sample_size: int,
                                  response: fastapi.Response, file_size: int, filename: str, file_path: str,
                                  cases: int = None, controls: int = None):
    try:
        pd_id = query.insert_phenotype_data_set(engine, data_set_id, phenotype,
                                                f"s3://dig-analysis-data/{file_path}/{filename}", dichotomous,
                                                sample_size, cases, controls, filename, file_size)
        return {"message": f"Successfully saved {filename}", "phenotype_data_set_id": pd_id}
    except Exception as e:
        logger.exception("There was a saving a bioindex file", e)
        response.status_code = 400
        return {"message": f"There was a saving a bioindex file {filename}"}


@router.get("/filelist/{data_set_id}")
async def get_file_list(data_set_id: str):
    try:
        ds_uuid = UUID(data_set_id)
    except ValueError:
        raise fastapi.HTTPException(status_code=404, detail=f'Invalid index: {data_set_id}')
    return get_possible_files(ds_uuid)


@router.get("/filecontents/{ft}/{file_id}", name="stream_file")
async def get_text_file(file_id: str, ft: str):
    file_name, obj = await get_file_obj(file_id, ft)

    # Read the text file content
    file_content = obj['Body'].read().decode('utf-8')

    # Return a JSON response with file name and content
    return {'file': file_name, 'file-contents': file_content}


async def get_file_obj(file_id, ft):
    no_dash_id = query.shortened_file_id_lookup(file_id, ft, engine)
    try:
        if ft == "cs":
            s3_path = query.get_credible_set_file(engine, no_dash_id)
        elif ft == "d":
            s3_path = query.get_phenotype_file(engine, no_dash_id)
        else:
            raise fastapi.HTTPException(status_code=404, detail=f'Invalid file type: {ft}')
    except ValueError:
        raise fastapi.HTTPException(status_code=404, detail=f'Invalid file: {file_id}')
    split = s3_path[5:].split('/')
    bucket = split[0]
    file_name = split[-1]
    file_path = '/'.join(split[1:])
    obj = s3.get_file_obj(file_path, bucket)
    return file_name, obj


@router.get("/{ft}/{file_id}", name="stream_file")
async def stream_file(file_id: str, ft: str):
    file_name, obj = await get_file_obj(file_id, ft)

    def generator():
        for chunk in iter(lambda: obj['Body'].read(4096), b''):
            yield chunk

    return StreamingResponse(generator(), media_type='application/octet-stream',
                             headers={"Content-Disposition": f"attachment; filename={file_name}"})


def get_possible_files(ds_uuid):
    available_files = []
    phenos = query.get_phenotypes_for_dataset(engine, ds_uuid)
    available_files.extend(
        [{"path": f"d/{pheno.short_id}",
          "phenotype": pheno.phenotype, "name": pheno.file_name,
          "size": f"{round(pheno.file_size / (1024 * 1024), 2)} mb",
          "type": "data", "createdAt": pheno.created_at.strftime("%Y-%m-%d")}
         for pheno in phenos])

    if phenos:
        credible_sets = query.get_credible_sets_for_dataset(engine, [pheno.id for pheno in phenos])
        available_files.extend(
            [{"path": f"cs/{cs.short_id}",
              "phenotype": cs.phenotype, "name": cs.file_name,
              "size": f"{round(cs.file_size / (1024 * 1024), 2)} mb", "type": "credible set",
              "createdAt": cs.created_at.strftime("%Y-%m-%d")}
             for cs in credible_sets])

    return available_files


@router.post("/crediblesetupload/{phenotype_data_set_id}/{credible_set_name}")
async def upload_credible_set_for_phenotype(phenotype_data_set_id: str, credible_set_name: str,
                                            request: Request, response: fastapi.Response):
    filename = request.headers.get('Filename')
    try:
        file_path = f"credible_sets/{phenotype_data_set_id}"
        parser = StreamingFormDataParser(request.headers)
        parser.register("file", GzipS3Target(s3.get_file_path(file_path, filename), mode='wb'))
        file_size = 0
        async for chunk in request.stream():
            file_size += len(chunk)
            parser.data_received(chunk)
        cs_id = query.insert_credible_set(engine, phenotype_data_set_id,
                                          f"s3://{s3.BASE_BUCKET}/{file_path}/{filename}", credible_set_name,
                                          filename, file_size)
    except Exception as e:
        logger.exception("There was a problem uploading file", e)
        response.status_code = 400
        return {"message": f"There was an error uploading the file {filename}"}

    return {"message": f"Successfully uploaded {filename}", "credible_set_id": cs_id}


def get_latest_git_hash():
    return subprocess.getoutput("git rev-parse HEAD")


@router.get("/version")
async def version():
    return {"git_hash": get_latest_git_hash()}


@router.delete("/datasets/{data_set_id}")
async def delete_dataset(data_set_id: str, response: fastapi.Response):
    try:
        query.delete_dataset(engine, data_set_id)
    except Exception as e:
        logger.exception("There was a problem deleting dataset", e)
        response.status_code = 400
        return {"message": f"There was an error deleting the dataset {data_set_id}"}

    return {"message": f"Successfully deleted dataset {data_set_id}"}


@router.delete("/phenotypes/{phenotype_data_set_id}")
async def delete_phenotype(phenotype_data_set_id: str, response: fastapi.Response):
    try:
        query.delete_phenotype(engine, phenotype_data_set_id)
    except Exception as e:
        logger.exception("There was a problem deleting phenotype", e)
        response.status_code = 400
        return {"message": f"There was an error deleting the phenotype {phenotype_data_set_id}"}

    return {"message": f"Successfully deleted phenotype {phenotype_data_set_id}"}


async def multipart_upload_to_s3(file, file_path):
    upload = s3.initiate_multi_part(file_path, file.filename)
    part_number = 1
    parts = []
    size = 0
    # read and put 50 mb at a time--is that too small?
    while contents := await file.read(1024 * 1024 * 50):
        logger.info(f"Uploading part {part_number} of {file.filename}")
        size += len(contents)
        upload_part_response = s3.put_bytes(file_path, file.filename, contents, upload, part_number)
        parts.append({
            'PartNumber': part_number,
            'ETag': upload_part_response['ETag']
        })
        part_number = part_number + 1
    s3.finalize_upload(file_path, file.filename, parts, upload)
    return size


@router.post('/studies', response_class=fastapi.responses.ORJSONResponse)
async def save_study(req: Study):
    study_id = query.insert_study(engine, req)
    return SavedStudy(id=study_id, name=req.name, institution=req.institution, created_at=datetime.now())


@router.get('/studies', response_class=fastapi.responses.ORJSONResponse)
async def get_studies():
    return query.get_studies(engine)


@router.post('/datasets', response_class=fastapi.responses.ORJSONResponse)
async def save_dataset(req: DataSet):
    """
    The body of the request contains the information to insert into the records db
    """
    try:
        dataset_id = query.insert_dataset(engine, req)
        return SavedDataset(id=dataset_id, created_at=datetime.now(), **req.dict())
    except sqlalchemy.exc.IntegrityError as e:
        raise fastapi.HTTPException(status_code=400, detail=str(e))
    except ClientError as e:
        raise fastapi.HTTPException(status_code=400, detail=str(e))


@router.patch('/datasets', response_class=fastapi.responses.ORJSONResponse)
async def update_dataset(req: SavedDataset):
    """
    The body of the request contains the information to insert into the records db
    """
    try:
        query.update_dataset(engine, req)

        return fastapi.responses.Response(content=None, status_code=200)
    except sqlalchemy.exc.IntegrityError as e:
        raise fastapi.HTTPException(status_code=400, detail=str(e))
    except ClientError as e:
        raise fastapi.HTTPException(status_code=400, detail=str(e))


@router.delete('/records/{index}', response_class=fastapi.responses.ORJSONResponse)
async def api_record_delete(index: int):
    """
    Soft delete both the database (by setting the `deleted` field to the current timestamp)
    And s3 (by adding a file called _DELETED in which to identify deleted buckets from the CLI)
    """
    try:
        s3_record_id = query.delete_record(engine, index)

        return {
            's3_record_id': s3_record_id
        }
    except sqlalchemy.exc.IntegrityError as e:
        raise fastapi.HTTPException(status_code=400, detail=str(e))
    except ClientError as e:
        raise fastapi.HTTPException(status_code=400, detail=str(e))


async def get_current_user(request: Request):
    auth = request.cookies.get(AUTH_COOKIE_NAME)
    if not auth:
        raise fastapi.HTTPException(status_code=401, detail='Not logged in')
    data = get_decoded_cookie_data(auth)
    if not data:
        raise fastapi.HTTPException(status_code=401, detail='Not logged in')
    user = User(**data)
    return user


@router.get('/is-logged-in')
def is_logged_in(user: User = Depends(get_current_user)):
    if user:
        return user
    else:
        raise fastapi.HTTPException(status_code=401, detail='Not logged in')


def is_drupal_user(creds):
    response = requests.post(f"{os.getenv('DRUPAL_HOST')}/user/login?_format=json", data=json.dumps({
        'name': creds.email,
        'pass': creds.password
    }), headers={'Content-Type': 'application/json'})
    return response.status_code == 200


@router.post('/login')
def login(response: Response, creds: UserCredentials):
    in_list, user = is_user_in_list(creds)
    if not in_list and not is_drupal_user(creds):
        raise fastapi.HTTPException(status_code=401, detail='Invalid username or password')
    response.set_cookie(key=AUTH_COOKIE_NAME, httponly=True, value=get_encoded_cookie_data(user if user else
                                                                            User(name=creds.email, email=creds.email,
                                                                                 role='user')),
                        domain='.kpndataregistry.org', samesite='strict',
                        secure=os.getenv('USE_HTTPS') == 'true')
    return {'status': 'success'}


def is_user_in_list(creds: UserCredentials):
    user = next((user for user in get_users() if user.email == creds.email), None)
    return user is not None and 'password' == creds.password, user


def get_users() -> list:
    return [User(name='admin', email='admin@kpnteam.org', role='admin'),
            User(name='user', email='user@kpnteam.org', role='user')]


@router.post('/logout')
def logout(response: Response):
    response.delete_cookie(key=AUTH_COOKIE_NAME, domain='.kpndataregistry.org',
                           samesite='strict', secure=os.getenv('USE_HTTPS') == 'true')
    return {'status': 'success'}


class GzipS3Target(S3Target):
    def __init__(self, path, mode='wb', transport_params=None):
        super().__init__(path, mode, transport_params)

    def on_start(self):
        self._fd = smart_open.open(
            self._file_path,
            self._mode,
            compression='disable',
            transport_params=self._transport_params,
        )<|MERGE_RESOLUTION|>--- conflicted
+++ resolved
@@ -1,30 +1,22 @@
+import io
 import json
 import logging
 import os
 import subprocess
 from datetime import datetime
 from uuid import UUID
-import io
 
 import fastapi
 import requests
 import smart_open
 import sqlalchemy
 import xmltodict
-from bioindex.lib import config
-from bioindex.lib.index import Index
 from botocore.exceptions import ClientError
-<<<<<<< HEAD
-from fastapi import Depends, Body
-from fastapi.security import OAuth2AuthorizationCodeBearer
-=======
 from fastapi import Depends
-from starlette.background import BackgroundTasks
->>>>>>> d62ced10
 from starlette.requests import Request
 from starlette.responses import StreamingResponse, Response
 from streaming_form_data import StreamingFormDataParser
-from streaming_form_data.targets import S3Target, ValueTarget
+from streaming_form_data.targets import S3Target
 
 from dataregistry.api import query, s3, csv_utils, ecs, bioidx
 from dataregistry.api.db import DataRegistryReadWriteDB
