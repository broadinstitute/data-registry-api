--- conflicted
+++ resolved
@@ -3,10 +3,7 @@
 import re
 
 from sqlalchemy import text
-<<<<<<< HEAD
-=======
-from sqlalchemy.orm import Session
->>>>>>> 3c5e47d5
+from sqlalchemy import text
 
 from dataregistry.api import s3
 from dataregistry.api.model import Record, SavedRecord
