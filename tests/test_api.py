--- conflicted
+++ resolved
@@ -1,14 +1,9 @@
 import os
 
-<<<<<<< HEAD
 import boto3
 import pytest
 from fastapi.testclient import TestClient
 from moto import mock_s3
-=======
-import pytest
-from fastapi.testclient import TestClient
->>>>>>> 6fbe6af8
 from starlette.status import HTTP_422_UNPROCESSABLE_ENTITY, HTTP_200_OK
 
 from dataregistry.api.model import DataFormat
@@ -52,23 +47,16 @@
                                headers={ACCESS_TOKEN: api_key},
                                json=example_json)
     assert response.status_code == HTTP_200_OK
-<<<<<<< HEAD
-
 
 def set_up_moto_bucket():
     # We need to create the bucket since this is all in Moto's 'virtual' AWS account
     conn = boto3.resource("s3", region_name="us-east-1")
     conn.create_bucket(Bucket="dig-data-registry")
-=======
->>>>>>> 6fbe6af8
 
 
 @mock_s3
 def test_post_then_delete_records(api_client: TestClient):
-<<<<<<< HEAD
     set_up_moto_bucket()
-=======
->>>>>>> 6fbe6af8
     new_record = example_json.copy()
     new_record['name'] = 'to-delete'
     response = api_client.post(api_path,
@@ -85,41 +73,9 @@
     assert to_delete is None
 
 
-<<<<<<< HEAD
 @mock_s3
 def test_post_then_retrieve_by_id(api_client: TestClient):
     set_up_moto_bucket()
-=======
-def test_post_then_retrieve_by_id(api_client: TestClient):
-    new_record = example_json.copy()
-    new_record['name'] = 'to-retrieve'
-    response = api_client.post(api_path,
-                               headers={"access_token": api_key},
-                               json=new_record)
-    assert response.status_code == HTTP_200_OK
-    records_in_db = api_client.get(api_path, headers={"access_token": api_key}).json()
-    to_retrieve = next((record for record in records_in_db if record['name'] == 'to-retrieve'), None)
-    response = api_client.get(f"{api_path}/{to_retrieve['id']}", headers={"access_token": api_key})
-    assert response.status_code == HTTP_200_OK
-
-
-@pytest.mark.parametrize("df", DataFormat.__members__.values())
-def test_valid_data_formats_post(api_client: TestClient, df: DataFormat):
-    new_record = example_json.copy()
-    new_record['data_format'] = df
-    response = api_client.post(api_path, headers={"access_token": api_key}, json=new_record)
-    assert response.status_code == HTTP_200_OK
-
-
-def test_invalid_record_post(api_client: TestClient):
-    new_record = example_json.copy()
-    new_record['ancestry'] = 'bad-ancestry'
-    response = api_client.post(api_path, headers={"access_token": api_key}, json=new_record)
-    assert response.status_code == HTTP_422_UNPROCESSABLE_ENTITY
-
-
-def test_post_then_retrieve_by_id(api_client: TestClient):
->>>>>>> 6fbe6af8
     new_record = example_json.copy()
     new_record['name'] = 'to-retrieve'
     response = api_client.post(api_path,
@@ -133,13 +89,9 @@
 
 
 @pytest.mark.parametrize("df", DataFormat.__members__.values())
-<<<<<<< HEAD
 @mock_s3
 def test_valid_data_formats_post(api_client: TestClient, df: DataFormat):
     set_up_moto_bucket()
-=======
-def test_valid_data_formats_post(api_client: TestClient, df: DataFormat):
->>>>>>> 6fbe6af8
     new_record = example_json.copy()
     new_record['data_format'] = df
     response = api_client.post(api_path, headers={ACCESS_TOKEN: api_key}, json=new_record)
