--- conflicted
+++ resolved
@@ -4,13 +4,9 @@
 from fastapi.testclient import TestClient
 from starlette.status import HTTP_422_UNPROCESSABLE_ENTITY, HTTP_200_OK
 
-<<<<<<< HEAD
 from dataregistry.api.model import DataFormat
 
 ACCESS_TOKEN = "access-token"
-=======
-from dataregistry.api.model import Ancestry, DataFormat
->>>>>>> bbd43b6f
 
 api_key = os.getenv('DATA_REGISTRY_API_KEY')
 
@@ -37,22 +33,14 @@
 
 
 def test_get_records(api_client: TestClient):
-<<<<<<< HEAD
     response = api_client.get(api_path, headers={ACCESS_TOKEN: api_key})
-=======
-    response = api_client.get(api_path, headers={"access_token": api_key})
->>>>>>> bbd43b6f
     assert response.status_code == HTTP_200_OK
     assert len(response.json()) == 0
 
 
 def test_post_records(api_client: TestClient):
     response = api_client.post(api_path,
-<<<<<<< HEAD
                                headers={ACCESS_TOKEN: api_key},
-=======
-                               headers={"access_token": api_key},
->>>>>>> bbd43b6f
                                json=example_json)
     assert response.status_code == HTTP_200_OK
 
@@ -61,7 +49,6 @@
     new_record = example_json.copy()
     new_record['name'] = 'to-delete'
     response = api_client.post(api_path,
-<<<<<<< HEAD
                                headers={ACCESS_TOKEN: api_key},
                                json=new_record)
     assert response.status_code == HTTP_200_OK
@@ -71,17 +58,6 @@
     response = api_client.delete(f"{api_path}/{to_delete['id']}", headers={ACCESS_TOKEN: api_key})
     assert response.status_code == HTTP_200_OK
     records_in_db = api_client.get(api_path, headers={ACCESS_TOKEN: api_key}).json()
-=======
-                               headers={"access_token": api_key},
-                               json=new_record)
-    assert response.status_code == HTTP_200_OK
-    records_in_db = api_client.get(api_path, headers={"access_token": api_key}).json()
-    to_delete = next((record for record in records_in_db if record['name'] == 'to-delete'), None)
-    assert to_delete is not None
-    response = api_client.delete(f"{api_path}/{to_delete['id']}", headers={"access_token": api_key})
-    assert response.status_code == HTTP_200_OK
-    records_in_db = api_client.get(api_path, headers={"access_token": api_key}).json()
->>>>>>> bbd43b6f
     to_delete = next((record for record in records_in_db if record['name'] == 'to-delete'), None)
     assert to_delete is None
 
@@ -90,21 +66,12 @@
     new_record = example_json.copy()
     new_record['name'] = 'to-retrieve'
     response = api_client.post(api_path,
-<<<<<<< HEAD
-                               headers={ACCESS_TOKEN: api_key},
-                               json=new_record)
-    assert response.status_code == HTTP_200_OK
-    records_in_db = api_client.get(api_path, headers={ACCESS_TOKEN: api_key}).json()
-    to_retrieve = next((record for record in records_in_db if record['name'] == 'to-retrieve'), None)
-    response = api_client.get(f"{api_path}/{to_retrieve['id']}", headers={ACCESS_TOKEN: api_key})
-=======
                                headers={"access_token": api_key},
                                json=new_record)
     assert response.status_code == HTTP_200_OK
     records_in_db = api_client.get(api_path, headers={"access_token": api_key}).json()
     to_retrieve = next((record for record in records_in_db if record['name'] == 'to-retrieve'), None)
     response = api_client.get(f"{api_path}/{to_retrieve['id']}", headers={"access_token": api_key})
->>>>>>> bbd43b6f
     assert response.status_code == HTTP_200_OK
 
 
@@ -112,20 +79,40 @@
 def test_valid_data_formats_post(api_client: TestClient, df: DataFormat):
     new_record = example_json.copy()
     new_record['data_format'] = df
-<<<<<<< HEAD
-    response = api_client.post(api_path, headers={ACCESS_TOKEN: api_key}, json=new_record)
-=======
     response = api_client.post(api_path, headers={"access_token": api_key}, json=new_record)
->>>>>>> bbd43b6f
     assert response.status_code == HTTP_200_OK
 
 
 def test_invalid_record_post(api_client: TestClient):
     new_record = example_json.copy()
     new_record['ancestry'] = 'bad-ancestry'
-<<<<<<< HEAD
+    response = api_client.post(api_path, headers={"access_token": api_key}, json=new_record)
+    assert response.status_code == HTTP_422_UNPROCESSABLE_ENTITY
+
+
+def test_post_then_retrieve_by_id(api_client: TestClient):
+    new_record = example_json.copy()
+    new_record['name'] = 'to-retrieve'
+    response = api_client.post(api_path,
+                               headers={ACCESS_TOKEN: api_key},
+                               json=new_record)
+    assert response.status_code == HTTP_200_OK
+    records_in_db = api_client.get(api_path, headers={ACCESS_TOKEN: api_key}).json()
+    to_retrieve = next((record for record in records_in_db if record['name'] == 'to-retrieve'), None)
+    response = api_client.get(f"{api_path}/{to_retrieve['id']}", headers={ACCESS_TOKEN: api_key})
+    assert response.status_code == HTTP_200_OK
+
+
+@pytest.mark.parametrize("df", DataFormat.__members__.values())
+def test_valid_data_formats_post(api_client: TestClient, df: DataFormat):
+    new_record = example_json.copy()
+    new_record['data_format'] = df
     response = api_client.post(api_path, headers={ACCESS_TOKEN: api_key}, json=new_record)
-=======
-    response = api_client.post(api_path, headers={"access_token": api_key}, json=new_record)
->>>>>>> bbd43b6f
+    assert response.status_code == HTTP_200_OK
+
+
+def test_invalid_record_post(api_client: TestClient):
+    new_record = example_json.copy()
+    new_record['ancestry'] = 'bad-ancestry'
+    response = api_client.post(api_path, headers={ACCESS_TOKEN: api_key}, json=new_record)
     assert response.status_code == HTTP_422_UNPROCESSABLE_ENTITY