--- conflicted
+++ resolved
@@ -7,14 +7,10 @@
 You'll likely want/need to specify the following environment variables:
 - `DATA_REGISTRY_DB_CONNECTION` - the connection string to the database, e.g. `export DATA_REGISTRY_DB_CONNECTION=mysql+pymysql://dataregistry:dataregistry@localhost:3307/dataregistry`will work if you're using the docker_db script
 - `DATA_REGISTRY_S3_BUCKET` - the s3 bucket to use for storing the files (use dig-data-registry-qa unless you need prod data)
-<<<<<<< HEAD
 - `DATA_REGISTRY_API_KEY` - this is the api key that the server will look for in nearly all requests and return a 403
 - `GOOGLE_OAUTH_CLIENT_ID` - this necessary if you will be testing authentication look this up https://console.cloud.google.com/apis/credentials?project=kpn-data-registry
 - `GOOGLE_OAUTH_CLIENT_SECRET` - same as above
 - `GOOGLE_OAUTH_REDIRECT_URI` - http://local.kpndataregistry.org:3000/login/callback
-=======
-- `JWT_SECRET` - this is the secret used to encode and decode data auth info in JWT format
->>>>>>> b45d4b01
 
 To set up dependencies via virtual environment:
 `python -m venv venv`
@@ -42,9 +38,9 @@
 
 `docker build -t <name> .`
 
-`docker run --r --name dr_container -p 5000:5000 <name>`
+`docker run --rm --name dr_container -p 5000:5000 <name>`
 
-With some environment variables specified: `docker run -e DATA_REGISTRY_API_KEY=<> -e DATA_REGISTRY_DB_CONNECTION=<> --rm --name dr_container -p 5000:5000 <name>`
+With some environment variables specified: `docker run -e DATA_REGISTRY_DB_CONNECTION=<> --rm --name dr_container -p 5000:5000 <name>`
 
 ## Deploying the server
 - This [Jenkins Job](http://107.22.69.235:8080/view/Data%20Registry/job/DR%20-%20Backend%20-%20Dev/) will deploy the head of the main branch to http://ec2-3-84-156-50.compute-1.amazonaws.com:5000/docs
